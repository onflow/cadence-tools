/*
 * Cadence lint - The Cadence linter
 *
 * Copyright Flow Foundation
 *
 * Licensed under the Apache License, Version 2.0 (the "License");
 * you may not use this file except in compliance with the License.
 * You may obtain a copy of the License at
 *
 *   http://www.apache.org/licenses/LICENSE-2.0
 *
 * Unless required by applicable law or agreed to in writing, software
 * distributed under the License is distributed on an "AS IS" BASIS,
 * WITHOUT WARRANTIES OR CONDITIONS OF ANY KIND, either express or implied.
 * See the License for the specific language governing permissions and
 * limitations under the License.
 */

package lint

import (
	"fmt"
	"regexp"

	"github.com/onflow/cadence/tools/analysis"
)

const (
<<<<<<< HEAD
	ReplacementCategory               = "replacement-hint"
	RemovalCategory                   = "removal-hint"
	UnnecessaryCastCategory           = "unnecessary-cast-hint"
	UnnecessaryTypeAnnotationCategory = "unnecessary-type-annotation-hint"
	UnusedResultCategory              = "unused-result-hint"
	DeprecatedCategory                = "deprecated"
	CadenceV1Category                 = "cadence-v1"
=======
	ReplacementCategory     = "replacement-hint"
	RemovalCategory         = "removal-hint"
	UnnecessaryCastCategory = "unnecessary-cast-hint"
	UnusedResultCategory    = "unused-result-hint"
	DeprecatedCategory      = "deprecated"
	CadenceV1Category       = "cadence-v1"
	SecurityCategory        = "security"
>>>>>>> a7fc2891
)

var Analyzers = map[string]*analysis.Analyzer{}

var analyzerNamePattern = regexp.MustCompile(`\w+`)

func RegisterAnalyzer(name string, analyzer *analysis.Analyzer) {
	if _, ok := Analyzers[name]; ok {
		panic(fmt.Errorf("analyzer already exists: %s", name))
	}

	if !analyzerNamePattern.MatchString(name) {
		panic(fmt.Errorf("invalid analyzer name: %s", name))

	}

	Analyzers[name] = analyzer
}<|MERGE_RESOLUTION|>--- conflicted
+++ resolved
@@ -26,7 +26,6 @@
 )
 
 const (
-<<<<<<< HEAD
 	ReplacementCategory               = "replacement-hint"
 	RemovalCategory                   = "removal-hint"
 	UnnecessaryCastCategory           = "unnecessary-cast-hint"
@@ -34,15 +33,7 @@
 	UnusedResultCategory              = "unused-result-hint"
 	DeprecatedCategory                = "deprecated"
 	CadenceV1Category                 = "cadence-v1"
-=======
-	ReplacementCategory     = "replacement-hint"
-	RemovalCategory         = "removal-hint"
-	UnnecessaryCastCategory = "unnecessary-cast-hint"
-	UnusedResultCategory    = "unused-result-hint"
-	DeprecatedCategory      = "deprecated"
-	CadenceV1Category       = "cadence-v1"
-	SecurityCategory        = "security"
->>>>>>> a7fc2891
+	SecurityCategory                  = "security"
 )
 
 var Analyzers = map[string]*analysis.Analyzer{}
