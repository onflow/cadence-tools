# Cadence Tools

Contains various developer tools for Cadence.
<<<<<<< HEAD
- [Cadence lint](./lint) - A tool to lint Cadence programs.
- [Cadence testing framework](./test-framework) - A tool that provides a convenient way to write tests for Cadence
programs in Cadence.
=======
- [Cadence-lint](./lint/) - The linter for Cadence. Find programming errors, bugs, stylistic errors and suspicious constructs 
>>>>>>> 9c7d379d
<|MERGE_RESOLUTION|>--- conflicted
+++ resolved
@@ -1,10 +1,6 @@
 # Cadence Tools
 
 Contains various developer tools for Cadence.
-<<<<<<< HEAD
-- [Cadence lint](./lint) - A tool to lint Cadence programs.
-- [Cadence testing framework](./test-framework) - A tool that provides a convenient way to write tests for Cadence
-programs in Cadence.
-=======
 - [Cadence-lint](./lint/) - The linter for Cadence. Find programming errors, bugs, stylistic errors and suspicious constructs 
->>>>>>> 9c7d379d
+- [Cadence testing framework](./test-framework/) - The Cadence testing framework provides a convenient way to write tests
+for Cadence programs in Cadence.