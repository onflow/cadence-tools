/*
 * Cadence test - The Cadence test framework
 *
 * Copyright Flow Foundation
 *
 * Licensed under the Apache License, Version 2.0 (the "License");
 * you may not use this file except in compliance with the License.
 * You may obtain a copy of the License at
 *
 *   http://www.apache.org/licenses/LICENSE-2.0
 *
 * Unless required by applicable law or agreed to in writing, software
 * distributed under the License is distributed on an "AS IS" BASIS,
 * WITHOUT WARRANTIES OR CONDITIONS OF ANY KIND, either express or implied.
 * See the License for the specific language governing permissions and
 * limitations under the License.
 */

package test

import (
	"context"
	"encoding/hex"
	"fmt"
	"sort"
	"strings"
	"time"

	"github.com/onflow/cadence"
	"github.com/onflow/cadence/ast"
	"github.com/onflow/cadence/common"
	"github.com/onflow/cadence/encoding/json"
	"github.com/onflow/cadence/errors"
	"github.com/onflow/cadence/interpreter"
	"github.com/onflow/cadence/parser"
	"github.com/onflow/cadence/runtime"
	"github.com/onflow/cadence/sema"
	"github.com/onflow/cadence/stdlib"
	"github.com/onflow/flow-emulator/adapters"
	"github.com/onflow/flow-emulator/convert"
	"github.com/onflow/flow-emulator/emulator"
	"github.com/onflow/flow-emulator/storage/remote"
	"github.com/onflow/flow-emulator/storage/sqlite"
	"github.com/onflow/flow-emulator/storage/util"
	"github.com/onflow/flow-emulator/types"
	sdk "github.com/onflow/flow-go-sdk"
	"github.com/onflow/flow-go-sdk/crypto"
	sdkTest "github.com/onflow/flow-go-sdk/test"
	fvmCrypto "github.com/onflow/flow-go/fvm/crypto"
	"github.com/onflow/flow-go/fvm/environment"
	"github.com/onflow/flow-go/fvm/systemcontracts"
	"github.com/onflow/flow-go/model/flow"
	flowaccess "github.com/onflow/flow/protobuf/go/flow/access"
	"github.com/onflow/flow/protobuf/go/flow/executiondata"
	"github.com/rs/zerolog"
	"google.golang.org/grpc"
	"google.golang.org/grpc/credentials/insecure"
)

// BackendOptions configures how the emulator backend should be created.
// When ForkHost is provided, the backend will run in fork mode, skipping emulator
// common-contract injection and using the ChainID of the forked network.
type BackendOptions struct {
	// ForkHost is the Access node RPC host:port to fork from. If empty, fork mode is disabled.
	ForkHost string
	// ForkHeight indicates the block height to fork from (0 means latest sealed block).
	ForkHeight uint64
	// NetworkLabel is the network identifier used for resolving contract addresses (e.g., "mainnet", "testnet").
	NetworkLabel string
	// ChainID is the chain ID to use for the emulator. If empty, the emulator will use the default chain ID.
	// For fork mode, the ChainID will use the ChainID of the forked network.
	ChainID flow.ChainID
	// NetworkResolver maps network labels to Access node host:port addresses (e.g., "mainnet" -> "access.mainnet.nodes.onflow.org:9000").
	NetworkResolver func(network string) (host string, found bool)
	// ContractAddressResolver resolves contract addresses based on network
	ContractAddressResolver ContractAddressResolver
}

// The "\x00helper/" prefix is used in order to prevent
// conflicts with user-defined scripts/transactions.
const helperFilePrefix = "\x00helper/"

// The number of predefined accounts that are created
// upon initialization of EmulatorBackend.
const initialAccountsNumber = 20

// The default network label used when no specific network is configured.
const defaultNetworkLabel = "testing"

var _ stdlib.Blockchain = &EmulatorBackend{}

type systemClock struct {
	TimeDelta int64
}

func (sc systemClock) Now() time.Time {
	return time.Now().Add(time.Second * time.Duration(sc.TimeDelta)).UTC()
}

func newSystemClock() *systemClock {
	return &systemClock{}
}

// EmulatorBackend is the emulator-backed implementation of the interpreter.TestFramework.
type EmulatorBackend struct {
	blockchain *emulator.Blockchain

	// blockOffset is the offset for the sequence number of the next transaction.
	// This is equal to the number of transactions in the current block.
	// Must be reset once the block is committed.
	blockOffset uint64

	// accountKeys is a mapping of account addresses with their keys.
	accountKeys map[common.Address]map[string]keyInfo

	stdlibHandler stdlib.StandardLibraryHandler

	// logCollection is a hook attached in the server logger, in order
	// to aggregate and expose log messages from the blockchain.
	logCollection *logCollectionHook

	// clock allows manipulating the blockchain's clock.
	clock *systemClock

	// accounts is a mapping of account addresses to the underlying
	// stdlib.Account value.
	keys map[common.Address]*stdlib.PublicKey

	// fileResolver is used to retrieve the Cadence source code,
	// given a relative path.
	fileResolver FileResolver

	// locationHandler is used for resolving locations
	locationHandler sema.LocationHandlerFunc

	// chain is the selected chain configuration for this backend (emulator/testnet/mainnet).
	chain flow.Chain

	// fork configuration
	forkEnabled bool

	// networkLabel is the network identifier used for contract address resolution
	networkLabel string

	// contractAddressResolver resolves contract addresses dynamically based on network
	contractAddressResolver ContractAddressResolver

	// forkStartHeight is the block height when the fork was loaded (0 if not in fork mode)
	forkStartHeight uint64
}

type keyInfo struct {
	accountKey *sdk.AccountKey
	signer     crypto.Signer
}

// systemAddressLocationsForChain returns well-known system contract locations for a given chain.
// TODO: refactor, use chainContracts.All when available in the dependency.
func systemAddressLocationsForChain(ch flow.Chain) []common.AddressLocation {
	chainContracts := systemcontracts.SystemContractsForChain(ch.ChainID())
	serviceAddress := ch.ServiceAddress().HexWithPrefix()
	contracts := map[string]string{
		"FlowServiceAccount":             serviceAddress,
		"FlowToken":                      chainContracts.FlowToken.Address.HexWithPrefix(),
		"FungibleToken":                  chainContracts.FungibleToken.Address.HexWithPrefix(),
		"FungibleTokenMetadataViews":     chainContracts.FungibleToken.Address.HexWithPrefix(),
		"FlowFees":                       chainContracts.FlowFees.Address.HexWithPrefix(),
		"FlowStorageFees":                serviceAddress,
		"FlowClusterQC":                  serviceAddress,
		"FlowDKG":                        serviceAddress,
		"FlowEpoch":                      serviceAddress,
		"FlowIDTableStaking":             serviceAddress,
		"FlowStakingCollection":          serviceAddress,
		"LockedTokens":                   serviceAddress,
		"NodeVersionBeacon":              serviceAddress,
		"StakingProxy":                   serviceAddress,
		"NonFungibleToken":               serviceAddress,
		"MetadataViews":                  serviceAddress,
		"ViewResolver":                   serviceAddress,
		"RandomBeaconHistory":            serviceAddress,
		"EVM":                            serviceAddress,
		"FungibleTokenSwitchboard":       chainContracts.FungibleToken.Address.HexWithPrefix(),
		"Burner":                         serviceAddress,
		"Crypto":                         serviceAddress,
		"NFTStorefrontV2":                chainContracts.NonFungibleToken.Address.HexWithPrefix(),
		"USDCFlow":                       chainContracts.FungibleToken.Address.HexWithPrefix(),
		"FlowExecutionParameters":        chainContracts.ExecutionParametersAccount.Address.HexWithPrefix(),
		"Migration":                      chainContracts.Migration.Address.HexWithPrefix(),
		"CrossVMMetadataViews":           serviceAddress,
		"CrossVMNFT":                     serviceAddress,
		"CrossVMToken":                   serviceAddress,
		"FlowEVMBridge":                  serviceAddress,
		"FlowEVMBridgeAccessor":          serviceAddress,
		"FlowEVMBridgeConfig":            serviceAddress,
		"FlowEVMBridgeHandlerInterfaces": serviceAddress,
		"FlowEVMBridgeHandlers":          serviceAddress,
		"FlowEVMBridgeNFTEscrow":         serviceAddress,
		"FlowEVMBridgeResolver":          serviceAddress,
		"FlowEVMBridgeTemplates":         serviceAddress,
		"FlowEVMBridgeTokenEscrow":       serviceAddress,
		"FlowEVMBridgeUtils":             serviceAddress,
		"IBridgePermissions":             serviceAddress,
		"ICrossVM":                       serviceAddress,
		"ICrossVMAsset":                  serviceAddress,
		"IEVMBridgeNFTMinter":            serviceAddress,
		"IEVMBridgeTokenMinter":          serviceAddress,
		"IFlowEVMNFTBridge":              serviceAddress,
		"IFlowEVMTokenBridge":            serviceAddress,
		"FlowTransactionScheduler":       serviceAddress,
		"FlowTransactionSchedulerUtils":  serviceAddress,
	}

	locations := make([]common.AddressLocation, 0)
	for name, address := range contracts {
		addr, err := common.HexToAddress(address)
		if err != nil {
			panic(fmt.Errorf("invalid address %q for contract %q: %w", address, name, err))
		}
		locations = append(locations, common.AddressLocation{
			Address: addr,
			Name:    name,
		})
	}
	return locations
}

// configureForkMode sets up remote-backed storage and returns the detected chain
// and fork-specific emulator options.
func configureForkMode(
	backendOptions *BackendOptions,
	testLogger *zerolog.Logger,
) (flow.Chain, []emulator.Option, error) {
	// Configure remote-backed storage so emulator sources state from remote Access node
	baseProvider, err := util.NewSqliteStorage(sqlite.InMemory)
	if err != nil {
		return nil, nil, err
	}

	sqliteStore, ok := baseProvider.(*sqlite.Store)
	if !ok {
		return nil, nil, fmt.Errorf("unexpected sqlite storage type")
	}

	conn, err := newGRPCConnection(backendOptions.ForkHost)
	if err != nil {
		return nil, nil, fmt.Errorf("failed to create gRPC connection: %w", err)
	}

	provider, err := remote.New(
		sqliteStore,
		testLogger,
		remote.WithForkHost(backendOptions.ForkHost),
		remote.WithForkHeight(backendOptions.ForkHeight),
		remote.WithClient(
			executiondata.NewExecutionDataAPIClient(conn),
			flowaccess.NewAccessAPIClient(conn),
		),
	)
	if err != nil {
		return nil, nil, err
	}

	// Determine chain ID for fork mode
	var selectedChain flow.Chain
	if backendOptions.ChainID != "" {
		// Use explicitly provided ChainID as override
		selectedChain = backendOptions.ChainID.Chain()
	} else {
		// Auto-detect chain ID from remote network
		chID, err := detectRemoteChainID(backendOptions.ForkHost)
		if err != nil {
			return nil, nil, fmt.Errorf("failed to detect remote chain ID: %w", err)
		}
		selectedChain = chID.Chain()
	}

	// Fork-specific emulator options
	forkOpts := []emulator.Option{
		emulator.WithStore(provider),
		// In fork mode, disable tx validation so tests can act as any account
		// without needing the real private keys or correct sequence numbers.
		emulator.WithTransactionValidationEnabled(false),
	}

	return selectedChain, forkOpts, nil
}

func NewEmulatorBackend(
	logger zerolog.Logger,
	stdlibHandler stdlib.StandardLibraryHandler,
	coverageReport *runtime.CoverageReport,
	backendOptions *BackendOptions,
) *EmulatorBackend {
	logHook := newLogCollectionHook()
	forkEnabled := backendOptions != nil && backendOptions.ForkHost != ""

	// Extract network label and contract address resolver from options
	var networkLabel string
	var contractAddressResolver ContractAddressResolver
	if backendOptions != nil {
		networkLabel = backendOptions.NetworkLabel
		contractAddressResolver = backendOptions.ContractAddressResolver
	}

	// Build emulator options
	opts := make([]emulator.Option, 0)
	if coverageReport != nil {
		opts = append(opts, emulator.WithCoverageReport(coverageReport))
	}

	testLogger := logger.With().Timestamp().Logger().Hook(logHook).Level(zerolog.InfoLevel)

	opts = append(opts,
		emulator.WithStorageLimitEnabled(false),
		emulator.WithServerLogger(testLogger),
	)

	// Configure fork mode or non-fork mode
	var selectedChain flow.Chain
	if forkEnabled {
		var forkOpts []emulator.Option
		var err error
		selectedChain, forkOpts, err = configureForkMode(backendOptions, &testLogger)
		if err != nil {
			panic(fmt.Errorf("failed to configure fork mode: %w", err))
		}
		opts = append(opts, forkOpts...)
	} else {
		if backendOptions != nil && backendOptions.ChainID != "" {
			selectedChain = backendOptions.ChainID.Chain()
		} else {
			selectedChain = flow.MonotonicEmulator.Chain()
		}
		// Only inject common contracts in non-fork mode (fresh bootstrapping)
		opts = append(opts, emulator.Contracts(emulator.NewCommonContracts(selectedChain)))
	}

	// Exclude system/common contracts from coverage after determining chain
	if coverageReport != nil {
		excludeCommonLocationsForChain(coverageReport, selectedChain)
	}

	// Ensure emulator has correct chain ID
	opts = append(opts, emulator.WithChainID(selectedChain.ChainID()))

	// Create blockchain
	blockchain := newBlockchain(opts...)

	// Wrap user contract resolver with built-in contracts fallback
	contractAddressResolver = newContractResolverWithBuiltins(selectedChain, blockchain, contractAddressResolver)

	// Build location handler for the selected chain
	sc := systemcontracts.SystemContractsForChain(selectedChain.ChainID())
	cryptoContractAddress := common.Address(sc.Crypto.Address)
	locationHandler := func(
		identifiers []ast.Identifier,
		location common.Location,
	) ([]sema.ResolvedLocation, error) {
		return environment.ResolveLocation(
			identifiers,
			location,
			func(address flow.Address) ([]string, error) {
				return accountContractNames(blockchain, address)
			},
			cryptoContractAddress,
		)
	}

	// Create backend struct
	emulatorBackend := &EmulatorBackend{
		blockchain:              nil,
		blockOffset:             0,
		accountKeys:             map[common.Address]map[string]keyInfo{},
		stdlibHandler:           stdlibHandler,
		logCollection:           logHook,
		clock:                   newSystemClock(),
		keys:                    map[common.Address]*stdlib.PublicKey{},
		chain:                   nil,
		forkEnabled:             false,
		networkLabel:            networkLabel,
		contractAddressResolver: contractAddressResolver,
	}

	// Configure blockchain and backend
	blockchain.SetClock(emulatorBackend.clock)
	emulatorBackend.blockchain = blockchain
	emulatorBackend.locationHandler = locationHandler
	emulatorBackend.chain = selectedChain
	emulatorBackend.forkEnabled = forkEnabled

	// Initialize state depending on fork mode
	if forkEnabled {
		// Create the initial local block needed as a reference block for the forked blockchain.
		if _, _, err := blockchain.ExecuteAndCommitBlock(); err != nil {
			panic(fmt.Errorf("failed to commit initial block in fork mode: %w", err))
		}

		// Capture fork start height: the block before our first local block
		latestBlock, err := blockchain.GetLatestBlock()
		if err != nil {
			panic(fmt.Errorf("failed to get latest block for fork start height: %w", err))
		}
		emulatorBackend.forkStartHeight = latestBlock.Height - 1
	} else {
		// Bootstrap test accounts in non-fork mode
		emulatorBackend.bootstrapAccounts()
	}

	return emulatorBackend
}

<<<<<<< HEAD
// NetworkLabel returns the network identifier used for contract resolution
func (e *EmulatorBackend) NetworkLabel() string { return e.networkLabel }
=======
// newGRPCConnection creates a gRPC connection with retry policy for all remote Access node calls.
func newGRPCConnection(url string) (*grpc.ClientConn, error) {
	// Retry with exponential backoff: 1s, 2s, 4s, 8s, 16s, 30s, 30s, 30s
	retryPolicy := `{
		"methodConfig": [{
			"name": [{"service": ""}],
			"retryPolicy": {
				"maxAttempts": 8,
				"initialBackoff": "1s",
				"maxBackoff": "30s",
				"backoffMultiplier": 2,
				"retryableStatusCodes": ["UNAVAILABLE", "RESOURCE_EXHAUSTED", "UNKNOWN"]
			}
		}]
	}`

	return grpc.NewClient(url,
		grpc.WithTransportCredentials(insecure.NewCredentials()),
		grpc.WithDefaultCallOptions(grpc.MaxCallRecvMsgSize(1024*1024*1024)),
		grpc.WithDefaultServiceConfig(retryPolicy),
	)
}
>>>>>>> 9151b51a

// detectRemoteChainID connects to a remote Access node and fetches network parameters to obtain the chain ID.
func detectRemoteChainID(url string) (flow.ChainID, error) {
	conn, err := newGRPCConnection(url)
	if err != nil {
		return "", err
	}
	defer func() { _ = conn.Close() }()

	client := flowaccess.NewAccessAPIClient(conn)

	ctx, cancel := context.WithTimeout(context.Background(), 90*time.Second)
	defer cancel()

	resp, err := client.GetNetworkParameters(ctx, &flowaccess.GetNetworkParametersRequest{})
	if err != nil {
		return "", err
	}

	return flow.ChainID(resp.GetChainId()), nil
}

func accountContractNames(blockchain *emulator.Blockchain, address flow.Address) ([]string, error) {
	account, err := blockchain.GetAccount(address)
	if err != nil {
		return nil, err
	}

	contractNames := make([]string, 0, len(account.Contracts))

	for name := range account.Contracts {
		contractNames = append(contractNames, name)
	}
	sort.Strings(contractNames)

	return contractNames, nil
}

func (e *EmulatorBackend) RunScript(
	context stdlib.TestFrameworkScriptExecutionContext,
	code string,
	args []interpreter.Value,
) *stdlib.ScriptResult {

	arguments := make([][]byte, 0, len(args))
	for _, arg := range args {
		exportedValue, err := runtime.ExportValue(arg, context)
		if err != nil {
			return &stdlib.ScriptResult{
				Error: err,
			}
		}

		encodedArg, err := json.Encode(exportedValue)
		if err != nil {
			return &stdlib.ScriptResult{
				Error: err,
			}
		}

		arguments = append(arguments, encodedArg)
	}

	code = e.replaceImports(code)

	result, err := e.blockchain.ExecuteScript([]byte(code), arguments)
	if err != nil {
		return &stdlib.ScriptResult{
			Error: err,
		}
	}

	if result.Error != nil {
		return &stdlib.ScriptResult{
			Error: result.Error,
		}
	}

	staticType := runtime.ImportType(context, result.Value.Type())
	expectedType, err := interpreter.ConvertStaticToSemaType(context, staticType)
	if err != nil {
		return &stdlib.ScriptResult{
			Error: err,
		}
	}
	value, err := runtime.ImportValue(
		context,
		e.stdlibHandler,
		e.locationHandler,
		result.Value,
		expectedType,
	)
	if err != nil {
		return &stdlib.ScriptResult{
			Error: err,
		}
	}

	return &stdlib.ScriptResult{
		Value: value,
	}
}

func (e *EmulatorBackend) ServiceAccount() (*stdlib.Account, error) {
	serviceKey := e.blockchain.ServiceKey()
	serviceAddress := serviceKey.Address
	serviceSigner, err := serviceKey.Signer()
	if err != nil {
		return nil, err
	}

	publicKey := serviceSigner.PublicKey().Encode()
	encodedPublicKey := string(publicKey)
	accountKey := serviceKey.AccountKey()

	// Store the generated key and signer info.
	// This info is used to sign transactions.
	e.accountKeys[common.Address(serviceAddress)] = map[string]keyInfo{
		encodedPublicKey: {
			accountKey: accountKey,
			signer:     serviceSigner,
		},
	}

	return &stdlib.Account{
		Address: common.Address(serviceAddress),
		PublicKey: &stdlib.PublicKey{
			PublicKey: publicKey,
			SignAlgo: fvmCrypto.CryptoToRuntimeSigningAlgorithm(
				serviceSigner.PublicKey().Algorithm(),
			),
		},
	}, nil
}

func (e *EmulatorBackend) CreateAccount() (*stdlib.Account, error) {
	// Also generate the keys. So that users don't have to do this in two steps.
	// Store the generated keys, so that it could be looked-up, given the address.

	keyGen := sdkTest.AccountKeyGenerator()
	accountKey, signer := keyGen.NewWithSigner()

	sdkAdapter := adapters.NewSDKAdapter(zerolog.DefaultContextLogger, e.blockchain)
	address, err := sdkAdapter.CreateAccount(context.Background(), []*sdk.AccountKey{accountKey}, nil)
	if err != nil {
		return nil, err
	}

	publicKey := accountKey.PublicKey.Encode()
	encodedPublicKey := string(publicKey)

	// Store the generated key and signer info.
	// This info is used to sign transactions.
	e.accountKeys[common.Address(address)] = map[string]keyInfo{
		encodedPublicKey: {
			accountKey: accountKey,
			signer:     signer,
		},
	}

	account := &stdlib.Account{
		Address: common.Address(address),
		PublicKey: &stdlib.PublicKey{
			PublicKey: publicKey,
			SignAlgo:  fvmCrypto.CryptoToRuntimeSigningAlgorithm(accountKey.PublicKey.Algorithm()),
		},
	}
	e.keys[account.Address] = account.PublicKey

	return account, nil
}

func (e *EmulatorBackend) GetAccount(
	address interpreter.AddressValue,
) (*stdlib.Account, error) {
	if e.forkEnabled {
		// In fork mode, allow any account with a dummy public key
		return &stdlib.Account{
			Address: address.ToAddress(),
			PublicKey: &stdlib.PublicKey{
				PublicKey: []byte{0x00},
				SignAlgo:  sema.SignatureAlgorithmUnknown,
			},
		}, nil
	}

	key, ok := e.keys[address.ToAddress()]
	if !ok {
		return nil, fmt.Errorf("account with address %s not found", address.Hex())
	}
	return &stdlib.Account{
		Address:   address.ToAddress(),
		PublicKey: key,
	}, nil
}

func (e *EmulatorBackend) AddTransaction(
	context stdlib.TestFrameworkAddTransactionContext,
	code string,
	authorizers []common.Address,
	signers []*stdlib.Account,
	args []interpreter.Value,
) error {
	code = e.replaceImports(code)

	tx := e.newTransaction(code, authorizers)

	for _, arg := range args {
		exportedValue, err := runtime.ExportValue(arg, context)
		if err != nil {
			return err
		}

		err = tx.AddArgument(exportedValue)
		if err != nil {
			return err
		}
	}

	err := e.signTransaction(tx, signers)
	if err != nil {
		return err
	}

	flowTx := convert.SDKTransactionToFlow(*tx)
	err = e.blockchain.AddTransaction(*flowTx)
	if err != nil {
		return err
	}

	// Increment the transaction sequence number offset for the current block.
	e.blockOffset++

	return nil
}

func (e *EmulatorBackend) ExecuteNextTransaction() *stdlib.TransactionResult {
	result, err := e.blockchain.ExecuteNextTransaction()

	if err != nil {
		// If the returned error is `emulator.PendingBlockTransactionsExhaustedError`,
		// that means there are no transactions to execute.
		// Hence, return a nil result.
		if _, ok := err.(*types.PendingBlockTransactionsExhaustedError); ok {
			return nil
		}

		return &stdlib.TransactionResult{
			Error: err,
		}
	}

	if result.Error != nil {
		return &stdlib.TransactionResult{
			Error: result.Error,
		}
	}

	return &stdlib.TransactionResult{}
}

func (e *EmulatorBackend) CommitBlock() error {
	// Reset the transaction offset for the current block.
	e.blockOffset = 0

	_, err := e.blockchain.CommitBlock()
	return err
}

func (e *EmulatorBackend) DeployContract(
	context stdlib.TestFrameworkContractDeploymentContext,
	name string,
	path string,
	args []interpreter.Value,
) error {
	const deployContractTransactionTemplate = `
        transaction(%s) {
            prepare(signer: auth(AddContract, UpdateContract) &Account) {
                if signer.contracts.get(name: "%s") == nil {
                    signer.contracts.add(name: "%s", code: "%s".decodeHex()%s)
                } else {
                    signer.contracts.update(name: "%s", code: "%s".decodeHex())
                }
            }
        }
	`

	// Retrieve the contract source code, by using the given path.
	code, err := e.fileResolver(path)
	if err != nil {
		panic(err)
	}
	code = e.replaceImports(code)

	hexEncodedCode := hex.EncodeToString([]byte(code))

	cadenceArgs := make([]cadence.Value, 0, len(args))

	var txArgsBuilder, addArgsBuilder strings.Builder

	for i, arg := range args {
		cadenceArg, err := runtime.ExportValue(arg, context)
		if err != nil {
			return err
		}

		if i > 0 {
			txArgsBuilder.WriteString(", ")
		}

		txArgsBuilder.WriteString(fmt.Sprintf("arg%d: %s", i, cadenceArg.Type().ID()))
		addArgsBuilder.WriteString(fmt.Sprintf(", arg%d", i))

		cadenceArgs = append(cadenceArgs, cadenceArg)
	}

	script := fmt.Sprintf(
		deployContractTransactionTemplate,
		txArgsBuilder.String(),
		name,
		name,
		hexEncodedCode,
		addArgsBuilder.String(),
		name,
		hexEncodedCode,
	)

	// Resolve contract address using the resolver
	if e.contractAddressResolver == nil {
		return fmt.Errorf("could not find the address of contract: %s (no resolver provided)", name)
	}

	network := defaultNetworkLabel
	if e.networkLabel != "" {
		network = e.networkLabel
	}

	address, err := e.contractAddressResolver(network, name)
	if err != nil {
		return fmt.Errorf("could not resolve address of contract %s: %w", name, err)
	}

	account, err := e.GetAccount(interpreter.AddressValue(address))
	if err != nil {
		return err
	}
	tx := e.newTransaction(script, []common.Address{account.Address})

	for _, arg := range cadenceArgs {
		err := tx.AddArgument(arg)
		if err != nil {
			return err
		}
	}

	err = e.signTransaction(tx, []*stdlib.Account{account})
	if err != nil {
		return err
	}

	flowTx := convert.SDKTransactionToFlow(*tx)
	err = e.blockchain.AddTransaction(*flowTx)
	if err != nil {
		return err
	}

	// Increment the transaction sequence number offset for the current block.
	e.blockOffset++

	result := e.ExecuteNextTransaction()
	if result != nil && result.Error != nil {
		return result.Error
	}

	return e.CommitBlock()
}

// Logs returns all the log messages from the blockchain.
func (e *EmulatorBackend) Logs() []string {
	return e.logCollection.Logs
}

func (e *EmulatorBackend) StandardLibraryHandler() stdlib.StandardLibraryHandler {
	return e.stdlibHandler
}

func (e *EmulatorBackend) Reset(height uint64) {
	err := e.blockchain.RollbackToBlockHeight(height)
	if err != nil {
		panic(err)
	}

	// Reset the transaction offset.
	e.blockOffset = 0
}

// Events returns all the emitted events up until the latest block,
// optionally filtered by event type.
// In fork mode, events are bounded to [forkStartHeight + 1, latest] (local blocks only).
func (e *EmulatorBackend) Events(
	context stdlib.TestFrameworkEventsContext,
	eventType interpreter.StaticType,
) interpreter.Value {
	latestBlock, err := e.blockchain.GetLatestBlock()
	if err != nil {
		panic(err)
	}

	latestBlockHeight := latestBlock.Height

	// In fork mode, only include local blocks by starting after the fork start height
	// Outside fork mode, use existing (unbounded) behavior starting from 0
	startHeight := uint64(0)
	if e.forkEnabled {
		startHeight = e.forkStartHeight + 1
	}

	values := make([]interpreter.Value, 0)

	var eventTypeString string
	switch eventType := eventType.(type) {
	case nil:
		eventTypeString = ""
	case *interpreter.CompositeStaticType:
		eventTypeString = eventType.String()
	default:
		panic(errors.NewUnreachableError())
	}

	for height := startHeight; height <= latestBlockHeight; height++ {
		events, err := e.blockchain.GetEventsByHeight(height, eventTypeString)
		if err != nil {
			panic(err)
		}

		sdkEvents, err := convert.FlowEventsToSDK(events)
		if err != nil {
			panic(err)
		}

		for _, event := range sdkEvents {
			value, err := runtime.ImportValue(
				context,
				e.stdlibHandler,
				e.locationHandler,
				event.Value,
				nil,
			)
			if err != nil {
				panic(err)
			}
			values = append(values, value)

		}
	}

	arrayType := interpreter.NewVariableSizedStaticType(
		context,
		interpreter.NewPrimitiveStaticType(
			context,
			interpreter.PrimitiveStaticTypeAnyStruct,
		),
	)

	return interpreter.NewArrayValue(
		context,
		arrayType,
		common.ZeroAddress,
		values...,
	)
}

// MoveTime Moves the time of the Blockchain's clock, by the
// given time delta, in the form of seconds.
func (e *EmulatorBackend) MoveTime(timeDelta int64) {
	e.clock.TimeDelta += timeDelta
	e.blockchain.SetClock(e.clock)

	err := e.CommitBlock()
	if err != nil {
		panic(err)
	}
}

// CreateSnapshot Creates a snapshot of the blockchain, at the
// current ledger state, with the given name.
func (e *EmulatorBackend) CreateSnapshot(name string) error {
	return e.blockchain.CreateSnapshot(name)
}

// LoadSnapshot Loads a snapshot of the blockchain, with the
// given name, and updates the current ledger
// state.
func (e *EmulatorBackend) LoadSnapshot(name string) error {
	return e.blockchain.LoadSnapshot(name)
}

// Creates the number of predefined accounts that will be used
// for deploying the contracts under testing.
func (e *EmulatorBackend) bootstrapAccounts() {
	serviceAcc, err := e.ServiceAccount()
	if err != nil {
		panic(err)
	}
	e.keys[serviceAcc.Address] = serviceAcc.PublicKey

	for i := 0; i < initialAccountsNumber; i++ {
		_, err := e.CreateAccount()
		if err != nil {
			panic(err)
		}
	}
}

func (e *EmulatorBackend) newTransaction(code string, authorizers []common.Address) *sdk.Transaction {
	serviceKey := e.blockchain.ServiceKey()

	sequenceNumber := serviceKey.SequenceNumber + e.blockOffset

	tx := sdk.NewTransaction().
		SetScript([]byte(code)).
		SetProposalKey(serviceKey.Address, serviceKey.Index, sequenceNumber).
		SetPayer(serviceKey.Address)

	for _, authorizer := range authorizers {
		tx = tx.AddAuthorizer(sdk.Address(authorizer))
	}

	return tx
}

func (e *EmulatorBackend) signTransaction(
	tx *sdk.Transaction,
	signerAccounts []*stdlib.Account,
) error {
	serviceKey := e.blockchain.ServiceKey()

	// In fork mode, skip payload signing but still sign envelope for unique transaction IDs
	if !e.forkEnabled {
		for i := len(signerAccounts) - 1; i >= 0; i-- {
			signerAccount := signerAccounts[i]
			if signerAccount.Address == common.Address(serviceKey.Address) {
				// Skip payload signing for service account, since we always
				// sign the envelope with the service account below
				continue
			}

			publicKey := signerAccount.PublicKey.PublicKey
			accountKeys := e.accountKeys[signerAccount.Address]
			keyInfo := accountKeys[string(publicKey)]

			err := tx.SignPayload(sdk.Address(signerAccount.Address), 0, keyInfo.signer)
			if err != nil {
				return err
			}
		}
	}

	// Always sign envelope with service account
	// We must sign in fork mode to ensure a unique proposer sequence number for each transaction
	serviceSigner, err := serviceKey.Signer()
	if err != nil {
		return err
	}

	err = tx.SignEnvelope(serviceKey.Address, 0, serviceSigner)
	if err != nil {
		return err
	}

	return nil
}

func (e *EmulatorBackend) replaceImports(code string) string {
	program, err := parser.ParseProgram(nil, []byte(code), parser.Config{})
	if err != nil {
		panic(err)
	}

	sb := strings.Builder{}
	importDeclEnd := 0
	for _, importDeclaration := range program.ImportDeclarations() {
		prevImportDeclEnd := importDeclEnd
		importDeclEnd = importDeclaration.EndPos.Offset + 1

		location, ok := importDeclaration.Location.(common.StringLocation)
		if !ok {
			// keep the import statement as-is
			sb.WriteString(code[prevImportDeclEnd:importDeclEnd])
			continue
		}

		// Determine contract name to look up
		var contractName string
		if len(importDeclaration.Imports) > 0 {
			contractName = importDeclaration.Imports[0].Identifier.Identifier
		} else {
			contractName = location.String()
		}

		// Resolve address using ContractAddressResolver
		if e.contractAddressResolver == nil {
			// No resolver provided, keep import statement as-is
			sb.WriteString(code[prevImportDeclEnd:importDeclEnd])
			continue
		}

		network := defaultNetworkLabel
		if e.networkLabel != "" {
			network = e.networkLabel
		}

		address, err := e.contractAddressResolver(network, contractName)
		if err != nil {
			// Cannot resolve, keep import statement as-is
			sb.WriteString(code[prevImportDeclEnd:importDeclEnd])
			continue
		}

		var importStr string
		if strings.Contains(importDeclaration.String(), "from") {
			importStr = fmt.Sprintf("0x%s", address)
		} else {
			// Imports of the form `import "FungibleToken"` should be
			// expanded to `import FungibleToken from 0xee82856bf20e2aa6`
			importStr = fmt.Sprintf("%s from 0x%s", location, address)
		}

		locationStart := importDeclaration.LocationPos.Offset

		sb.WriteString(code[prevImportDeclEnd:locationStart])
		sb.WriteString(importStr)
	}

	sb.WriteString(code[importDeclEnd:])

	return sb.String()
}

// wrapWithBuiltins wraps a user-provided resolver with fallback to built-in contracts.
func (e *EmulatorBackend) wrapWithBuiltins(userResolver ContractAddressResolver) ContractAddressResolver {
	return newContractResolverWithBuiltins(e.chain, e.blockchain, userResolver)
}

// newContractResolverWithBuiltins creates a contract resolver that tries a user-provided
// resolver first, then falls back to built-in system and common contracts.
func newContractResolverWithBuiltins(
	chain flow.Chain,
	blockchain *emulator.Blockchain,
	userResolver ContractAddressResolver,
) ContractAddressResolver {
	// Build static map of built-in contracts (system + common)
	builtinContracts := make(map[string]common.Address)

	// Add system contracts
	for _, location := range systemAddressLocationsForChain(chain) {
		builtinContracts[location.Name] = location.Address
	}

	// Add common contracts from emulator
	for _, contract := range emulator.NewCommonContracts(chain) {
		address := common.Address(contract.Address)
		builtinContracts[contract.Name] = address
	}

	return func(network string, contractName string) (common.Address, error) {
		// First, try user-provided resolver if it exists
		if userResolver != nil {
			addr, err := userResolver(network, contractName)
			if err == nil {
				return addr, nil
			}
		}

		// Fall back to built-in contracts
		if addr, ok := builtinContracts[contractName]; ok {
			return addr, nil
		}

		return common.Address{}, fmt.Errorf("contract %s not found", contractName)
	}
}

// newBlockchain returns an emulator blockchain for testing.
func newBlockchain(opts ...emulator.Option) *emulator.Blockchain {
	b, err := emulator.New(opts...)
	if err != nil {
		panic(err)
	}

	return b
}

// excludeCommonLocationsForChain excludes the common contracts from appearing
// in the coverage report, as they skew the coverage metrics.
func excludeCommonLocationsForChain(coverageReport *runtime.CoverageReport, ch flow.Chain) {
	for _, location := range systemAddressLocationsForChain(ch) {
		coverageReport.ExcludeLocation(location)
	}
	for _, contract := range emulator.NewCommonContracts(ch) {
		address := common.Address(contract.Address)
		location := common.AddressLocation{
			Address: address,
			Name:    contract.Name,
		}
		coverageReport.ExcludeLocation(location)
	}
}<|MERGE_RESOLUTION|>--- conflicted
+++ resolved
@@ -409,10 +409,9 @@
 	return emulatorBackend
 }
 
-<<<<<<< HEAD
 // NetworkLabel returns the network identifier used for contract resolution
 func (e *EmulatorBackend) NetworkLabel() string { return e.networkLabel }
-=======
+
 // newGRPCConnection creates a gRPC connection with retry policy for all remote Access node calls.
 func newGRPCConnection(url string) (*grpc.ClientConn, error) {
 	// Retry with exponential backoff: 1s, 2s, 4s, 8s, 16s, 30s, 30s, 30s
@@ -435,7 +434,6 @@
 		grpc.WithDefaultServiceConfig(retryPolicy),
 	)
 }
->>>>>>> 9151b51a
 
 // detectRemoteChainID connects to a remote Access node and fetches network parameters to obtain the chain ID.
 func detectRemoteChainID(url string) (flow.ChainID, error) {
