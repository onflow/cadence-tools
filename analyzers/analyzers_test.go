--- conflicted
+++ resolved
@@ -19,15 +19,11 @@
 package analyzers_test
 
 import (
-	"fmt"
 	"testing"
 
-	"github.com/stretchr/testify/assert"
 	"github.com/stretchr/testify/require"
 
 	"github.com/onflow/cadence/runtime/common"
-	"github.com/onflow/cadence/runtime/sema"
-	"github.com/onflow/cadence/runtime/tests/checker"
 	"github.com/onflow/cadence/tools/analysis"
 )
 
@@ -58,1082 +54,4 @@
 	)
 
 	return diagnostics
-<<<<<<< HEAD
-}
-
-func TestDeprecatedKeyFunctionsAnalyzer(t *testing.T) {
-
-	t.Parallel()
-
-	diagnostics := testAnalyzers(t,
-		`
-          pub contract Test {
-              pub fun test(account: AuthAccount) {
-                  account.addPublicKey([])
-                  account.removePublicKey(0)
-              }
-          }
-        `,
-		analyzers.DeprecatedKeyFunctionsAnalyzer,
-	)
-
-	require.Equal(
-		t,
-		[]analysis.Diagnostic{
-			{
-				Range: ast.Range{
-					StartPos: ast.Position{Offset: 108, Line: 4, Column: 26},
-					EndPos:   ast.Position{Offset: 119, Line: 4, Column: 37},
-				},
-				Location:         testLocation,
-				Category:         "update recommended",
-				Message:          "deprecated function 'addPublicKey' will get removed",
-				SecondaryMessage: "replace with 'keys.add'",
-			},
-			{
-				Range: ast.Range{
-					StartPos: ast.Position{Offset: 151, Line: 5, Column: 26},
-					EndPos:   ast.Position{Offset: 165, Line: 5, Column: 40},
-				},
-				Location:         testLocation,
-				Category:         "update recommended",
-				Message:          "deprecated function 'removePublicKey' will get removed",
-				SecondaryMessage: "replace with 'keys.revoke'",
-			},
-		},
-		diagnostics,
-	)
-}
-
-func TestReferenceOperatorAnalyzer(t *testing.T) {
-
-	t.Parallel()
-
-	diagnostics := testAnalyzers(t,
-		`
-          pub contract Test {
-              pub fun test() {
-                  let ref = &1 as! &Int
-              }
-          }
-        `,
-		analyzers.ReferenceOperatorAnalyzer,
-	)
-
-	require.Equal(
-		t,
-		[]analysis.Diagnostic{
-			{
-				Range: ast.Range{
-					StartPos: ast.Position{Offset: 90, Line: 4, Column: 28},
-					EndPos:   ast.Position{Offset: 100, Line: 4, Column: 38},
-				},
-				Location:         testLocation,
-				Category:         "update recommended",
-				Message:          "incorrect reference operator used",
-				SecondaryMessage: "use the 'as' operator",
-			},
-		},
-		diagnostics,
-	)
-}
-
-func TestForceOperatorAnalyzer(t *testing.T) {
-
-	t.Parallel()
-
-	t.Run("unnecessary", func(t *testing.T) {
-
-		t.Parallel()
-
-		diagnostics := testAnalyzers(t,
-			`
-			pub contract Test {
-				pub fun test() {
-					let x = 3
-					let y = x!
-				}
-			}
-			`,
-			analyzers.UnnecessaryForceAnalyzer,
-		)
-
-		require.Equal(
-			t,
-			[]analysis.Diagnostic{
-				{
-					Range: ast.Range{
-						StartPos: ast.Position{Offset: 73, Line: 5, Column: 13},
-						EndPos:   ast.Position{Offset: 74, Line: 5, Column: 14},
-					},
-					Location: testLocation,
-					Category: "lint",
-					Message:  "unnecessary force operator",
-				},
-			},
-			diagnostics,
-		)
-	})
-
-	t.Run("valid", func(t *testing.T) {
-
-		t.Parallel()
-
-		diagnostics := testAnalyzers(t,
-			`
-			pub contract Test {
-				pub fun test() {
-					let x: Int? = 3
-					let y = x!
-				}
-			}
-			`,
-			analyzers.UnnecessaryForceAnalyzer,
-		)
-
-		require.Equal(
-			t,
-			[]analysis.Diagnostic(nil),
-			diagnostics,
-		)
-	})
-}
-
-func TestCastingAnalyzer(t *testing.T) {
-
-	t.Parallel()
-
-	t.Run("redundant", func(t *testing.T) {
-
-		t.Parallel()
-
-		diagnostics := testAnalyzers(t,
-			`
-			pub contract Test {
-				pub fun test() {
-					let x = true as Bool
-				}
-			}
-			`,
-			analyzers.RedundantCastAnalyzer,
-		)
-
-		require.Equal(
-			t,
-			[]analysis.Diagnostic{
-				{
-					Range: ast.Range{
-						StartPos: ast.Position{Offset: 66, Line: 4, Column: 21},
-						EndPos:   ast.Position{Offset: 69, Line: 4, Column: 24},
-					},
-					Location: testLocation,
-					Category: "lint",
-					Message:  "cast to `Bool` is redundant",
-				},
-			},
-			diagnostics,
-		)
-	})
-
-	t.Run("always succeeding force", func(t *testing.T) {
-
-		t.Parallel()
-
-		diagnostics := testAnalyzers(t,
-			`
-			pub contract Test {
-				pub fun test() {
-					let x = true as! Bool
-				}
-			}
-			`,
-			analyzers.RedundantCastAnalyzer,
-		)
-
-		require.Equal(
-			t,
-			[]analysis.Diagnostic{
-				{
-					Range: ast.Range{
-						StartPos: ast.Position{Offset: 58, Line: 4, Column: 13},
-						EndPos:   ast.Position{Offset: 70, Line: 4, Column: 25},
-					},
-					Location: testLocation,
-					Category: "lint",
-					Message:  "force cast ('as!') from `Bool` to `Bool` always succeeds",
-				},
-			},
-			diagnostics,
-		)
-	})
-
-	t.Run("always succeeding failable", func(t *testing.T) {
-
-		t.Parallel()
-
-		diagnostics := testAnalyzers(t,
-			`
-			pub contract Test {
-				pub fun test() {
-					let x = true as? Bool
-				}
-			}
-			`,
-			analyzers.RedundantCastAnalyzer,
-		)
-
-		require.Equal(
-			t,
-			[]analysis.Diagnostic{
-				{
-					Range: ast.Range{
-						StartPos: ast.Position{Offset: 58, Line: 4, Column: 13},
-						EndPos:   ast.Position{Offset: 70, Line: 4, Column: 25},
-					},
-					Location: testLocation,
-					Category: "lint",
-					Message:  "failable cast ('as?') from `Bool` to `Bool` always succeeds",
-				},
-			},
-			diagnostics,
-		)
-	})
-
-}
-
-func TestCheckNumberConversionReplacementHint(t *testing.T) {
-
-	t.Parallel()
-
-	// to fixed point type
-
-	//// integer literal
-
-	t.Run("positive integer to signed fixed-point type", func(t *testing.T) {
-
-		t.Parallel()
-
-		diagnostics := testAnalyzers(t, `
-			pub contract Test {
-				pub fun test() {
-					let x = Fix64(1)
-				}
-			}`,
-			analyzers.NumberFunctionArgumentAnalyzer,
-		)
-
-		require.Equal(
-			t,
-			[]analysis.Diagnostic{
-				{
-					Range: ast.Range{
-						StartPos: ast.Position{Offset: 58, Line: 4, Column: 13},
-						EndPos:   ast.Position{Offset: 65, Line: 4, Column: 20},
-					},
-					Location: testLocation,
-					Category: "lint",
-					Message:  "consider replacing with: `1.0 as Fix64`",
-				},
-			},
-			diagnostics,
-		)
-	})
-
-	t.Run("positive integer to unsigned fixed-point type", func(t *testing.T) {
-
-		t.Parallel()
-		diagnostics := testAnalyzers(t, `
-		pub contract Test {
-			pub fun test() {
-				let x = UFix64(1)
-			}
-		}`,
-			analyzers.NumberFunctionArgumentAnalyzer,
-		)
-
-		require.Equal(
-			t,
-			[]analysis.Diagnostic{
-				{
-					Range: ast.Range{
-						StartPos: ast.Position{Offset: 55, Line: 4, Column: 12},
-						EndPos:   ast.Position{Offset: 63, Line: 4, Column: 20},
-					},
-					Location: testLocation,
-					Category: "lint",
-					Message:  "consider replacing with: `1.0`",
-				},
-			},
-			diagnostics,
-		)
-	})
-
-	t.Run("negative integer to signed fixed-point type", func(t *testing.T) {
-		t.Parallel()
-
-		diagnostics := testAnalyzers(t, `
-		pub contract Test {
-			pub fun test() {
-				let x = Fix64(-1)
-			}
-		}`,
-			analyzers.NumberFunctionArgumentAnalyzer,
-		)
-
-		require.Equal(
-			t,
-			[]analysis.Diagnostic{
-				{
-					Range: ast.Range{
-						StartPos: ast.Position{Offset: 55, Line: 4, Column: 12},
-						EndPos:   ast.Position{Offset: 63, Line: 4, Column: 20},
-					},
-					Location: testLocation,
-					Category: "lint",
-					Message:  "consider replacing with: `-1.0`",
-				},
-			},
-			diagnostics,
-		)
-	})
-
-	//// fixed-point literal
-
-	t.Run("positive fixed-point to unsigned fixed-point type", func(t *testing.T) {
-		t.Parallel()
-
-		diagnostics := testAnalyzers(t, `
-		pub contract Test {
-			pub fun test() {
-				let x = UFix64(1.2)
-			}
-		}`,
-			analyzers.NumberFunctionArgumentAnalyzer,
-		)
-
-		require.Equal(
-			t,
-			[]analysis.Diagnostic{
-				{
-					Range: ast.Range{
-						StartPos: ast.Position{Offset: 55, Line: 4, Column: 12},
-						EndPos:   ast.Position{Offset: 65, Line: 4, Column: 22},
-					},
-					Location: testLocation,
-					Category: "lint",
-					Message:  "consider replacing with: `1.2`",
-				},
-			},
-			diagnostics,
-		)
-	})
-
-	t.Run("negative fixed-point to signed fixed-point type", func(t *testing.T) {
-		t.Parallel()
-
-		diagnostics := testAnalyzers(t, `
-		pub contract Test {
-			pub fun test() {
-				let x = Fix64(-1.2)
-			}
-		}`,
-			analyzers.NumberFunctionArgumentAnalyzer,
-		)
-
-		require.Equal(
-			t,
-			[]analysis.Diagnostic{
-				{
-					Range: ast.Range{
-						StartPos: ast.Position{Offset: 55, Line: 4, Column: 12},
-						EndPos:   ast.Position{Offset: 65, Line: 4, Column: 22},
-					},
-					Location: testLocation,
-					Category: "lint",
-					Message:  "consider replacing with: `-1.2`",
-				},
-			},
-			diagnostics,
-		)
-	})
-
-	// to integer type
-
-	//// integer literal
-
-	t.Run("positive integer to unsigned integer type", func(t *testing.T) {
-		t.Parallel()
-
-		diagnostics := testAnalyzers(t, `
-		pub contract Test {
-			pub fun test() {
-				let x = UInt8(1)
-			}
-		}`,
-			analyzers.NumberFunctionArgumentAnalyzer,
-		)
-
-		require.Equal(
-			t,
-			[]analysis.Diagnostic{
-				{
-					Range: ast.Range{
-						StartPos: ast.Position{Offset: 55, Line: 4, Column: 12},
-						EndPos:   ast.Position{Offset: 62, Line: 4, Column: 19},
-					},
-					Location: testLocation,
-					Category: "lint",
-					Message:  "consider replacing with: `1 as UInt8`",
-				},
-			},
-			diagnostics,
-		)
-	})
-
-	t.Run("positive integer to signed integer type", func(t *testing.T) {
-		t.Parallel()
-
-		diagnostics := testAnalyzers(t, `
-		pub contract Test {
-			pub fun test() {
-				let x = Int8(1)
-			}
-		}`,
-			analyzers.NumberFunctionArgumentAnalyzer,
-		)
-
-		require.Equal(
-			t,
-			[]analysis.Diagnostic{
-				{
-					Range: ast.Range{
-						StartPos: ast.Position{Offset: 55, Line: 4, Column: 12},
-						EndPos:   ast.Position{Offset: 61, Line: 4, Column: 18},
-					},
-					Location: testLocation,
-					Category: "lint",
-					Message:  "consider replacing with: `1 as Int8`",
-				},
-			},
-			diagnostics,
-		)
-	})
-
-	t.Run("negative integer to signed integer type", func(t *testing.T) {
-
-		t.Parallel()
-
-		diagnostics := testAnalyzers(t, `
-		pub contract Test {
-			pub fun test() {
-				let x = Int8(-1)
-			}
-		}`,
-			analyzers.NumberFunctionArgumentAnalyzer,
-		)
-
-		require.Equal(
-			t,
-			[]analysis.Diagnostic{
-				{
-					Range: ast.Range{
-						StartPos: ast.Position{Offset: 55, Line: 4, Column: 12},
-						EndPos:   ast.Position{Offset: 62, Line: 4, Column: 19},
-					},
-					Location: testLocation,
-					Category: "lint",
-					Message:  "consider replacing with: `-1 as Int8`",
-				},
-			},
-			diagnostics,
-		)
-	})
-
-	t.Run("positive integer to Int", func(t *testing.T) {
-		t.Parallel()
-
-		diagnostics := testAnalyzers(t, `
-		pub contract Test {
-			pub fun test() {
-				let x = Int(1)
-			}
-		}`,
-			analyzers.NumberFunctionArgumentAnalyzer,
-		)
-
-		require.Equal(
-			t,
-			[]analysis.Diagnostic{
-				{
-					Range: ast.Range{
-						StartPos: ast.Position{Offset: 55, Line: 4, Column: 12},
-						EndPos:   ast.Position{Offset: 60, Line: 4, Column: 17},
-					},
-					Location: testLocation,
-					Category: "lint",
-					Message:  "consider replacing with: `1`",
-				},
-			},
-			diagnostics,
-		)
-	})
-
-	t.Run("negative integer to Int", func(t *testing.T) {
-		t.Parallel()
-
-		diagnostics := testAnalyzers(t, `
-		pub contract Test {
-			pub fun test() {
-				let x = Int(-1)
-			}
-		}`,
-			analyzers.NumberFunctionArgumentAnalyzer,
-		)
-
-		require.Equal(
-			t,
-			[]analysis.Diagnostic{
-				{
-					Range: ast.Range{
-						StartPos: ast.Position{Offset: 55, Line: 4, Column: 12},
-						EndPos:   ast.Position{Offset: 61, Line: 4, Column: 18},
-					},
-					Location: testLocation,
-					Category: "lint",
-					Message:  "consider replacing with: `-1`",
-				},
-			},
-			diagnostics,
-		)
-	})
-}
-
-func TestCheckSwitchStatementDuplicateCases(t *testing.T) {
-
-	t.Parallel()
-
-	t.Run("multiple duplicates", func(t *testing.T) {
-		diagnostics := testAnalyzers(t, `
-            pub fun test(): Int {
-                let s: String? = nil
-                switch s {
-                    case "foo":
-                        return 1
-                    case "bar":
-                        return 2
-                    case "bar":
-                        return 3
-                    case "bar":
-                        return 4
-                }
-                return -1
-            }`,
-			analyzers.SwitchCaseAnalyzer,
-		)
-
-		// Should only report two errors.
-		// i.e: second and the third duplicate cases must not be compared with each other.
-		require.Equal(
-			t,
-			[]analysis.Diagnostic{
-				{
-					Range: ast.Range{
-						StartPos: ast.Position{Offset: 254, Line: 9, Column: 25},
-						EndPos:   ast.Position{Offset: 258, Line: 9, Column: 29},
-					},
-					Location: testLocation,
-					Category: "lint",
-					Message:  "duplicate switch case",
-				},
-				{
-					Range: ast.Range{
-						StartPos: ast.Position{Offset: 319, Line: 11, Column: 25},
-						EndPos:   ast.Position{Offset: 323, Line: 11, Column: 29},
-					},
-					Location: testLocation,
-					Category: "lint",
-					Message:  "duplicate switch case",
-				},
-			},
-
-			diagnostics,
-		)
-	})
-
-	t.Run("simple literals", func(t *testing.T) {
-		type test struct {
-			name string
-			expr string
-		}
-
-		expressions := []test{
-			{
-				name: "string",
-				expr: "\"hello\"",
-			},
-			{
-				name: "integer",
-				expr: "5",
-			},
-			{
-				name: "fixedpoint",
-				expr: "4.7",
-			},
-			{
-				name: "boolean",
-				expr: "true",
-			},
-		}
-
-		for _, testCase := range expressions {
-
-			t.Run(testCase.name, func(t *testing.T) {
-				diagnostics := testAnalyzers(t,
-					fmt.Sprintf(`
-                        pub fun test(): Int {
-                            let x = %[1]s
-                            switch x {
-                                case %[1]s:
-                                    return 1
-                                case %[1]s:
-                                    return 2
-                            }
-                            return -1
-                        }`,
-						testCase.expr,
-					),
-					analyzers.SwitchCaseAnalyzer,
-				)
-
-				l := len(testCase.expr)
-
-				require.Equal(
-					t,
-					[]analysis.Diagnostic{
-						{
-							Range: ast.Range{
-								StartPos: ast.Position{Offset: 244 + 2*l, Line: 7, Column: 37},
-								EndPos:   ast.Position{Offset: 244 + 3*l - 1, Line: 7, Column: 37 + l - 1},
-							},
-							Location: testLocation,
-							Category: "lint",
-							Message:  "duplicate switch case",
-						},
-					},
-					diagnostics,
-				)
-			})
-		}
-	})
-
-	t.Run("identifier", func(t *testing.T) {
-		diagnostics := testAnalyzers(t, `
-            pub fun test(): Int {
-                let x = 5
-                let y = 5
-                switch 4 {
-                    case x:
-                        return 1
-                    case x:
-                        return 2
-                    case y:  // different identifier
-                        return 3
-                }
-                return -1
-            }`,
-			analyzers.SwitchCaseAnalyzer,
-		)
-
-		require.Equal(
-			t,
-			[]analysis.Diagnostic{
-				{
-					Range: ast.Range{
-						StartPos: ast.Position{Offset: 200, Line: 8, Column: 25},
-						EndPos:   ast.Position{Offset: 200, Line: 8, Column: 25},
-					},
-					Location: testLocation,
-					Category: "lint",
-					Message:  "duplicate switch case",
-				},
-			},
-			diagnostics,
-		)
-	})
-
-	t.Run("member access", func(t *testing.T) {
-		diagnostics := testAnalyzers(t, `
-            pub fun test(): Int {
-                let x = Foo()
-                switch x.a {
-                    case x.a:
-                        return 1
-                    case x.a:
-                        return 2
-                    case x.b:
-                        return 3
-                }
-                return -1
-            }
-            pub struct Foo {
-                pub var a: String
-                pub var b: String
-                init() {
-                    self.a = "foo"
-                    self.b = "bar"
-                }
-            }`,
-
-			analyzers.SwitchCaseAnalyzer,
-		)
-
-		require.Equal(
-			t,
-			[]analysis.Diagnostic{
-				{
-					Range: ast.Range{
-						StartPos: ast.Position{Offset: 182, Line: 7, Column: 25},
-						EndPos:   ast.Position{Offset: 184, Line: 7, Column: 27},
-					},
-					Location: testLocation,
-					Category: "lint",
-					Message:  "duplicate switch case",
-				},
-			},
-			diagnostics,
-		)
-	})
-
-	t.Run("index access", func(t *testing.T) {
-		diagnostics := testAnalyzers(t, `
-            pub fun test(): Int {
-                let x: [Int] = [1, 2, 3]
-                let y: [Int] = [5, 6, 7]
-                switch x[0] {
-                    case x[1]:
-                        return 1
-                    case x[1]:
-                        return 2
-                    case x[2]:
-                        return 3
-                    case y[1]:
-                        return 4
-                }
-                return -1
-            }`,
-			analyzers.SwitchCaseAnalyzer,
-		)
-
-		require.Equal(
-			t,
-			[]analysis.Diagnostic{
-				{
-					Range: ast.Range{
-						StartPos: ast.Position{Offset: 237, Line: 8, Column: 26},
-						EndPos:   ast.Position{Offset: 239, Line: 8, Column: 28},
-					},
-					Location: testLocation,
-					Category: "lint",
-					Message:  "duplicate switch case",
-				},
-			},
-			diagnostics,
-		)
-	})
-
-	t.Run("conditional", func(t *testing.T) {
-		diagnostics := testAnalyzers(t, `
-            pub fun test(): Int {
-                switch "foo" {
-                    case true ? "foo" : "bar":
-                        return 1
-                    case true ? "foo" : "bar":
-                        return 2
-                    case true ? "baz" : "bar":  // different then expr
-                        return 3
-                    case true ? "foo" : "baz":  // different else expr
-                        return 4
-                    case false ? "foo" : "bar":  // different condition expr
-                        return 5
-                }
-                return -1
-            }`,
-			analyzers.SwitchCaseAnalyzer,
-		)
-
-		require.Equal(
-			t,
-			[]analysis.Diagnostic{
-				{
-					Range: ast.Range{
-						StartPos: ast.Position{Offset: 171, Line: 6, Column: 25},
-						EndPos:   ast.Position{Offset: 190, Line: 6, Column: 44},
-					},
-					Location: testLocation,
-					Category: "lint",
-					Message:  "duplicate switch case",
-				},
-			},
-			diagnostics,
-		)
-	})
-
-	t.Run("unary", func(t *testing.T) {
-		diagnostics := testAnalyzers(t, `
-            pub fun test(): Int {
-                let x = 5
-                let y = x
-                switch x {
-                    case -x:
-                        return 1
-                    case -x:
-                        return 2
-                    case -y:  // different rhs expr
-                        return 3
-                }
-                return -1
-            }`,
-			analyzers.SwitchCaseAnalyzer,
-		)
-
-		require.Equal(
-			t,
-			[]analysis.Diagnostic{
-				{
-					Range: ast.Range{
-						StartPos: ast.Position{Offset: 201, Line: 8, Column: 25},
-						EndPos:   ast.Position{Offset: 202, Line: 8, Column: 26},
-					},
-					Location: testLocation,
-					Category: "lint",
-					Message:  "duplicate switch case",
-				},
-			},
-			diagnostics,
-		)
-	})
-
-	t.Run("binary", func(t *testing.T) {
-		diagnostics := testAnalyzers(t, `
-            pub fun test(): Int {
-                switch 4 {
-                    case 3+5:
-                        return 1
-                    case 3+5:
-                        return 2
-                    case 3+7:  // different rhs expr
-                        return 3
-                    case 7+5:  // different lhs expr
-                        return 4
-                    case 3-5:  // different operator
-                        return 5
-                }
-                return -1
-            }`,
-			analyzers.SwitchCaseAnalyzer,
-		)
-
-		require.Equal(
-			t,
-			[]analysis.Diagnostic{
-				{
-					Range: ast.Range{
-						StartPos: ast.Position{Offset: 150, Line: 6, Column: 25},
-						EndPos:   ast.Position{Offset: 152, Line: 6, Column: 27},
-					},
-					Location: testLocation,
-					Category: "lint",
-					Message:  "duplicate switch case",
-				},
-			},
-			diagnostics,
-		)
-	})
-
-	t.Run("cast", func(t *testing.T) {
-		diagnostics := testAnalyzers(t, `
-            pub fun test(): Int {
-                let x = 5
-                let y = x as Integer
-                switch y {
-                    case x as Integer:
-                        return 1
-                    case x as Integer:
-                        return 2
-                    case x as! Integer:  // different operator
-                        return 3
-                    case y as Integer:  // different expr
-                        return 4
-                }
-                return -1
-            }`,
-			analyzers.SwitchCaseAnalyzer,
-		)
-
-		require.Equal(
-			t,
-			[]analysis.Diagnostic{
-				{
-					Range: ast.Range{
-						StartPos: ast.Position{Offset: 222, Line: 8, Column: 25},
-						EndPos:   ast.Position{Offset: 233, Line: 8, Column: 36},
-					},
-					Location: testLocation,
-					Category: "lint",
-					Message:  "duplicate switch case",
-				},
-			},
-			diagnostics,
-		)
-	})
-
-	t.Run("create", func(t *testing.T) {
-		_, err := checker.ParseAndCheck(t, `
-            pub fun test() {
-                let x <- create Foo()
-                switch x {
-                }
-                destroy x
-            }
-            pub resource Foo {}
-        `)
-
-		errs := checker.ExpectCheckerErrors(t, err, 1)
-		assert.IsType(t, &sema.NotEquatableTypeError{}, errs[0])
-	})
-
-	t.Run("destroy", func(t *testing.T) {
-
-		_, err := checker.ParseAndCheck(t, `
-          pub fun test() {
-              let x <- create Foo()
-              switch destroy x {
-              }
-          }
-          pub resource Foo {}
-        `)
-
-		errs := checker.ExpectCheckerErrors(t, err, 1)
-		assert.IsType(t, &sema.NotEquatableTypeError{}, errs[0])
-	})
-
-	t.Run("reference", func(t *testing.T) {
-		diagnostics := testAnalyzers(t, `
-            pub fun test(): Int {
-                let x: Int = 5
-                let y: Int = 7
-                switch (&x as &Int) {
-                    case &x as &Int:
-                        return 1
-                    case &x as &Int:
-                        return 2
-                    case &y as &Int:  // different expr
-                        return 2
-                }
-                return -1
-            }`,
-			analyzers.SwitchCaseAnalyzer,
-		)
-
-		require.Equal(
-			t,
-			[]analysis.Diagnostic{
-				{
-					Range: ast.Range{
-						StartPos: ast.Position{Offset: 230, Line: 8, Column: 25},
-						EndPos:   ast.Position{Offset: 239, Line: 8, Column: 34},
-					},
-					Location: testLocation,
-					Category: "lint",
-					Message:  "duplicate switch case",
-				},
-			},
-			diagnostics,
-		)
-	})
-
-	t.Run("force", func(t *testing.T) {
-		diagnostics := testAnalyzers(t, `
-            pub fun test(): Int {
-                let x: Int? = 5
-                let y: Int? = 5
-                switch 4 {
-                    case x!:
-                        return 1
-                    case x!:
-                        return 2
-                    case y!:    // different expr
-                        return 3
-                }
-                return -1
-            }`,
-			analyzers.SwitchCaseAnalyzer,
-		)
-
-		require.Equal(
-			t,
-			[]analysis.Diagnostic{
-				{
-					Range: ast.Range{
-						StartPos: ast.Position{Offset: 213, Line: 8, Column: 25},
-						EndPos:   ast.Position{Offset: 214, Line: 8, Column: 26},
-					},
-					Location: testLocation,
-					Category: "lint",
-					Message:  "duplicate switch case",
-				},
-			},
-			diagnostics,
-		)
-	})
-
-	t.Run("path", func(t *testing.T) {
-		_, err := checker.ParseAndCheck(t, `
-            pub fun test() {
-                switch /public/somepath {
-                }
-            }
-        `)
-
-		errs := checker.ExpectCheckerErrors(t, err, 1)
-		assert.IsType(t, &sema.NotEquatableTypeError{}, errs[0])
-	})
-
-	t.Run("invocation", func(t *testing.T) {
-		diagnostics := testAnalyzers(t, `
-            pub fun test(): Int {
-                switch "hello" {
-                    case foo():
-                        return 1
-                    case foo():
-                        return 2
-                }
-                return -1
-            }
-
-            pub fun foo(): String {
-                return "hello"
-            }`,
-
-			analyzers.SwitchCaseAnalyzer,
-		)
-
-		assert.Empty(t, diagnostics)
-	})
-
-	t.Run("default", func(t *testing.T) {
-		diagnostics := testAnalyzers(t, `
-            pub fun test(): Int {
-                switch "hello" {
-                    default:
-                        return -1
-                }
-            }`,
-			analyzers.SwitchCaseAnalyzer,
-		)
-
-		assert.Empty(t, diagnostics)
-	})
-=======
->>>>>>> 7256abef
 }