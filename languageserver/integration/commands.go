/*
 * Cadence - The resource-oriented smart contract programming language
 *
 * Copyright 2019-2022 Dapper Labs, Inc.
 *
 * Licensed under the Apache License, Version 2.0 (the "License");
 * you may not use this file except in compliance with the License.
 * You may obtain a copy of the License at
 *
 *   http://www.apache.org/licenses/LICENSE-2.0
 *
 * Unless required by applicable law or agreed to in writing, software
 * distributed under the License is distributed on an "AS IS" BASIS,
 * WITHOUT WARRANTIES OR CONDITIONS OF ANY KIND, either express or implied.
 * See the License for the specific language governing permissions and
 * limitations under the License.
 */

package integration

import (
	"encoding/json"
	"errors"
	"fmt"
	"github.com/onflow/cadence"
	"io/ioutil"
	"net/url"
	"strings"
	"time"

	"github.com/onflow/flow-cli/pkg/flowkit"
	"github.com/onflow/flow-go-sdk"
	"github.com/onflow/flow-go-sdk/crypto"

	"github.com/onflow/cadence/languageserver/protocol"
	"github.com/onflow/cadence/languageserver/server"
)

const (
	CommandSendTransaction       = "cadence.server.flow.sendTransaction"
	CommandExecuteScript         = "cadence.server.flow.executeScript"
	CommandDeployContract        = "cadence.server.flow.deployContract"
	CommandCreateAccount         = "cadence.server.flow.createAccount"
	CommandCreateDefaultAccounts = "cadence.server.flow.createDefaultAccounts"
	CommandSwitchActiveAccount   = "cadence.server.flow.switchActiveAccount"
	CommandChangeEmulatorState   = "cadence.server.flow.changeEmulatorState"
	CommandInitAccountManager    = "cadence.server.flow.initAccountManager"

	ClientStartEmulator = "cadence.runEmulator"

	ErrorMessageEmulator          = "emulator error"
	ErrorMessageServiceAccount    = "service account error"
	ErrorMessageTransactionError  = "transaction error"
	ErrorMessageServiceAccountKey = "service account private key error"
	ErrorMessageAccountCreate     = "create account error"
	ErrorMessageAccountStore      = "store account error"
	ErrorMessagePrivateKeyDecoder = "private key decoder error"
	ErrorMessageDeploy            = "deployment error"
	ErrorMessageScriptExecution   = "script error"
	ErrorMessageArguments         = "arguments error"
)

const maxGasLimit uint64 = 9999

func (i *FlowIntegration) commands() []server.Command {
	return []server.Command{
		{
			Name:    CommandSendTransaction,
			Handler: i.sendTransaction,
		},
		{
			Name:    CommandExecuteScript,
			Handler: i.executeScript,
		},
		{
			Name:    CommandDeployContract,
			Handler: i.deployContract,
		},
		{
			Name:    CommandChangeEmulatorState,
			Handler: i.changeEmulatorState,
		},
		{
			Name:    CommandSwitchActiveAccount,
			Handler: i.switchActiveAccount,
		},
		{
			Name:    CommandCreateAccount,
			Handler: i.createAccount,
		},
		{
			Name:    CommandCreateDefaultAccounts,
			Handler: i.createDefaultAccounts,
		},
		{
			Name:    CommandInitAccountManager,
			Handler: i.initAccountManager,
		},
	}
}

// ClientAccount will be used to
// * store active account on language server to sign transactions and deploy contracts
// * return newly created accounts to client
type ClientAccount struct {
	Name    string       `json:"name"`
	Address flow.Address `json:"address"`
}

// makeManagerCode replaces service account placeholder with actual address and returns byte array
//
// There should be exactly 2 arguments:
//   * Cadence script template
//   * service account address represented as string sans 0x prefix
func makeManagerCode(script string, serviceAddress string) []byte {
	injected := strings.ReplaceAll(script, "SERVICE_ACCOUNT_ADDRESS", serviceAddress)
	return []byte(injected)
}

// initAccountManager initializes Account manager on service account
//
// No arguments are expected
<<<<<<< HEAD
func (i *FlowIntegration) initAccountManager(conn protocol.Conn, args ...any) (any, error) {
=======
func (i *FlowIntegration) initAccountManager(conn protocol.Conn, args ...json.RawMessage) (interface{}, error) {
>>>>>>> d1ec183d
	serviceAccount, err := i.state.EmulatorServiceAccount()
	if err != nil {
		return nil, errorWithMessage(conn, ErrorMessageServiceAccount, err)
	}

	serviceAddress := serviceAccount.Address().String()

	// Check if emulator is up
	err = i.waitForNetwork()
	if err != nil {
		return nil, errorWithMessage(conn, ErrorMessageEmulator, err)
	}

	name := "AccountManager"
	code := makeManagerCode(fmt.Sprintf(contractAccountManager, serviceAccountName), serviceAddress)
	update, err := i.isContractDeployed(serviceAccount.Address(), name)
	if err != nil {
		return nil, errorWithMessage(conn, fmt.Sprintf("can't read contract from account %s", serviceAddress), err)
	}

	_, deployError := i.sharedServices.Accounts.AddContract(
		serviceAccount,
		name,
		code,
		update,
	)

	if deployError != nil {
		return nil, errorWithMessage(conn, ErrorMessageDeploy, err)
	}

	return nil, err
}

// sendTransaction handles submitting a transaction defined in the
// source document in VS Code.
//
// There should be exactly 2 arguments:
//   * the DocumentURI of the file to submit
//   * the arguments, encoded as JSON-CDC
<<<<<<< HEAD
func (i *FlowIntegration) sendTransaction(conn protocol.Conn, args ...any) (any, error) {
=======
func (i *FlowIntegration) sendTransaction(conn protocol.Conn, args ...json.RawMessage) (interface{}, error) {
>>>>>>> d1ec183d
	err := server.CheckCommandArgumentCount(args, 3)
	if err != nil {
		return nil, errorWithMessage(conn, ErrorMessageArguments, err)
	}

	var uri string
	err = json.Unmarshal(args[0], &uri)
	if err != nil {
		return nil, errorWithMessage(
			conn,
			ErrorMessageArguments,
			fmt.Errorf("invalid URI argument: %#+v: %w", args[0], err),
		)
	}

	path, pathError := url.Parse(uri)
	if pathError != nil {
		return nil, errorWithMessage(
			conn,
			ErrorMessageArguments,
			fmt.Errorf("invalid path argument: %#+v", uri),
		)
	}

	var argsJSON string
	err = json.Unmarshal(args[1], &argsJSON)
	if err != nil {
		return nil, errorWithMessage(
			conn,
			ErrorMessageArguments,
			fmt.Errorf("invalid arguments: %#+v: %w", args[1], err),
		)
	}

	var signerList []interface{}
	err = json.Unmarshal(args[2], &argsJSON)
	if err != nil {
		return nil, errorWithMessage(
			conn,
			ErrorMessageArguments,
			fmt.Errorf("invalid signer list: %#+v: %w", args[2], err),
		)
	}

<<<<<<< HEAD
	signerList := args[2].([]any)
=======
>>>>>>> d1ec183d
	signers := make([]flow.Address, len(signerList))
	for i, v := range signerList {
		signers[i] = flow.HexToAddress(v.(string))
	}

	// Send transaction via shared library
	code, err := ioutil.ReadFile(path.Path)
	if err != nil {
		return nil, fmt.Errorf("failed to load transaction file: %s", path.Path)
	}

	txArgs, err := flowkit.ParseArgumentsJSON(argsJSON)
	if err != nil {
		return nil, fmt.Errorf("failed to parse JSON arguments")
	}

	serviceAccount, err := i.state.EmulatorServiceAccount()
	if err != nil {
		return nil, fmt.Errorf("failed to get service account, err: %w", err)
	}

	serviceAddress := serviceAccount.Address()
	keyIndex := serviceAccount.Key().Index()

	// We need to check if service account among authorizers
	hasServiceAccount := false

	signerAccounts := make([]flowkit.Account, len(signers))
	authorizers := make([]flow.Address, len(signers))
	for i, address := range signers {

		signer := flowkit.Account{}
		signer.SetAddress(address)
		signer.SetKey(serviceAccount.Key())

		signerAccounts[i] = signer
		authorizers[i] = address

		if address == serviceAddress {
			hasServiceAccount = true
		}
	}

	// If serviceAccount is not in signers list, we will add it to handle payer role properly
	if !hasServiceAccount {
		signerAccounts = append(signerAccounts, *serviceAccount)
	}

	tx, err := i.sharedServices.Transactions.Build(
		serviceAddress,
		authorizers,
		serviceAddress,
		keyIndex,
		code,
		"",
		maxGasLimit,
		txArgs,
		"",
		true,
	)

	if err != nil {
		return nil, errorWithMessage(conn, ErrorMessageTransactionError, err)
	}

	for _, signer := range signerAccounts {
		err = tx.SetSigner(&signer)
		if err != nil {
			return nil, err
		}

		tx, err = tx.Sign()
		if err != nil {
			return nil, err
		}
	}

	// even though .Encode returns []byte, without this conversion there is an error:
	// transaction error: &errors.errorString{s:"failed to decode partial transaction...
	// ...encoding/hex: invalid byte: U+00F9 'ù'"
	txBytes := []byte(fmt.Sprintf("%x", tx.FlowTransaction().Encode()))
	_, txResult, err := i.sharedServices.Transactions.SendSigned(txBytes, true)

	if err != nil {
		return nil, errorWithMessage(conn, ErrorMessageTransactionError, err)
	}

	showMessage(conn, fmt.Sprintf("Transaction status: %s", txResult.Status.String()))
	return nil, err
}

// executeScript handles executing a script defined in the source document.
//
// There should be exactly 2 arguments:
//   * the DocumentURI of the file to submit
//   * the arguments, encoded as JSON-CDC
<<<<<<< HEAD
func (i *FlowIntegration) executeScript(conn protocol.Conn, args ...any) (any, error) {
=======
func (i *FlowIntegration) executeScript(conn protocol.Conn, args ...json.RawMessage) (interface{}, error) {
>>>>>>> d1ec183d
	err := server.CheckCommandArgumentCount(args, 2)
	if err != nil {
		return nil, errorWithMessage(conn, ErrorMessageArguments, err)
	}

	var uri string
	err = json.Unmarshal(args[0], &uri)
	if err != nil {
		return nil, errorWithMessage(
			conn,
			ErrorMessageArguments,
			fmt.Errorf("invalid URI argument: %#+v: %w", args[0], err),
		)
	}

	path, pathError := url.Parse(uri)
	if pathError != nil {
		return nil, errorWithMessage(
			conn,
			ErrorMessageArguments,
			fmt.Errorf("invalid path argument: %#+v", uri),
		)
	}

	var argsJSON string
	err = json.Unmarshal(args[1], &argsJSON)
	if err != nil {
		return nil, errorWithMessage(
			conn,
			ErrorMessageArguments,
			fmt.Errorf("invalid arguments: %#+v: %w", args[1], err),
		)
	}

	code, err := i.state.ReadFile(path.Path)
	if err != nil {
		return nil, errorWithMessage(
			conn,
			ErrorMessageScriptExecution,
			fmt.Errorf("file load error: %w", err),
		)
	}

	scriptArgs, err := flowkit.ParseArgumentsJSON(argsJSON)
	if err != nil {
		return nil, errorWithMessage(
			conn,
			ErrorMessageScriptExecution,
			fmt.Errorf("arguments error: %w", err),
		)
	}

	// Execute script via shared library
	scriptResult, err := i.sharedServices.Scripts.Execute(code, scriptArgs, "", "")
	if err != nil {
		return nil, errorWithMessage(conn, ErrorMessageScriptExecution, err)
	}

	showMessage(conn, fmt.Sprintf("Result: %s", scriptResult.String()))
	return nil, nil
}

// changeEmulatorState sets current state of the emulator as reported by LSP
// used to update Code Lenses with proper title
//
// There should be exactly 1 argument:
// * current state of the emulator represented as byte
<<<<<<< HEAD
func (i *FlowIntegration) changeEmulatorState(conn protocol.Conn, args ...any) (any, error) {
=======
func (i *FlowIntegration) changeEmulatorState(conn protocol.Conn, args ...json.RawMessage) (interface{}, error) {
>>>>>>> d1ec183d
	err := server.CheckCommandArgumentCount(args, 1)
	if err != nil {
		return nil, errorWithMessage(conn, ErrorMessageArguments, err)
	}

	var emulatorState float64
	err = json.Unmarshal(args[0], &emulatorState)
	if err != nil {
		return nil, errorWithMessage(
			conn,
			ErrorMessageArguments,
			fmt.Errorf("invalid emulator state argument: %#+v: %w", args[0], err),
		)
	}

	i.emulatorState = EmulatorState(emulatorState)
	return nil, nil
}

// switchActiveAccount sets the account that is currently active and could be used
// when submitting transactions.
//
// There should be 2 arguments:
//	 * name of the new active acount
//   * address of the new active account
<<<<<<< HEAD
func (i *FlowIntegration) switchActiveAccount(conn protocol.Conn, args ...any) (any, error) {
=======
func (i *FlowIntegration) switchActiveAccount(conn protocol.Conn, args ...json.RawMessage) (interface{}, error) {
>>>>>>> d1ec183d
	err := server.CheckCommandArgumentCount(args, 2)
	if err != nil {
		return nil, errorWithMessage(conn, ErrorMessageArguments, err)
	}

	var name string
	err = json.Unmarshal(args[0], &name)
	if err != nil {
		return nil, errorWithMessage(
			conn,
			ErrorMessageArguments,
			fmt.Errorf("invalid name argument: %#+v: %w", args[0], err),
		)
	}

	var addressHex string
	err = json.Unmarshal(args[1], &addressHex)
	if err != nil {
		return nil, errorWithMessage(
			conn,
			ErrorMessageArguments,
			fmt.Errorf("invalid address argument: %#+v: %w", args[1], err),
		)
	}
	address := flow.HexToAddress(addressHex)

	i.activeAccount = ClientAccount{
		Name:    name,
		Address: address,
	}
	return nil, nil
}

// createAccount creates a new account and returns its address.
<<<<<<< HEAD
func (i *FlowIntegration) createAccount(conn protocol.Conn, args ...any) (any, error) {
=======
func (i *FlowIntegration) createAccount(conn protocol.Conn, args ...json.RawMessage) (interface{}, error) {
>>>>>>> d1ec183d
	address, err := i.createAccountHelper(conn)
	if err != nil {
		return nil, errorWithMessage(conn, ErrorMessageAccountCreate, err)
	}

	clientAccount, err := i.storeAccountHelper(conn, address)
	if err != nil {
		return nil, errorWithMessage(conn, ErrorMessageAccountCreate, err)
	}

	return clientAccount, nil
}

// createDefaultAccounts creates a set of default accounts and returns their addresses.
//
// There should be exactly 1 argument:
// * number of accounts to be created
<<<<<<< HEAD
func (i *FlowIntegration) createDefaultAccounts(conn protocol.Conn, args ...any) (any, error) {
=======
func (i *FlowIntegration) createDefaultAccounts(conn protocol.Conn, args ...json.RawMessage) (interface{}, error) {
>>>>>>> d1ec183d
	err := server.CheckCommandArgumentCount(args, 1)
	if err != nil {
		return nil, errorWithMessage(conn, ErrorMessageArguments, err)
	}

	// Note that extension will send this value as float64 and not int
	var n float64
	err = json.Unmarshal(args[0], &n)
	if err != nil {
		return nil, errorWithMessage(
			conn,
			ErrorMessageArguments,
			fmt.Errorf("invalid count argument: %#+v: %w", args[0], err),
		)
	}
	count := int(n)

	showMessage(conn, fmt.Sprintf("Creating %d default accounts", count))

	// Check if emulator is up
	err = i.waitForNetwork()
	if err != nil {
		return nil, errorWithMessage(conn, ErrorMessageEmulator, err)
	}

	accounts := make([]ClientAccount, count+1)

	// Get service account
	serviceAccount, err := i.state.EmulatorServiceAccount()
	if err != nil {
		return nil, errorWithMessage(conn, ErrorMessageServiceAccount, err)
	}

	// Add service account to a list of accounts
	accounts[0] = ClientAccount{
		Name:    serviceAccountName,
		Address: serviceAccount.Address(),
	}

	for index := 1; index < count+1; index++ {
		account, err := i.createAccount(conn)
		if err != nil {
			return nil, errorWithMessage(conn, ErrorMessageAccountCreate, err)
		}
		accounts[index] = account.(ClientAccount)
	}

	return accounts, nil
}

// deployContract deploys the contract to the configured account with the code of the given
// file.
//
// There should be exactly 2 arguments:
//   * the DocumentURI of the file to submit
//   * the name of the contract
<<<<<<< HEAD
func (i *FlowIntegration) deployContract(conn protocol.Conn, args ...any) (any, error) {
=======
func (i *FlowIntegration) deployContract(conn protocol.Conn, args ...json.RawMessage) (interface{}, error) {
>>>>>>> d1ec183d
	err := server.CheckCommandArgumentCount(args, 3)
	if err != nil {
		return flow.Address{}, errorWithMessage(conn, ErrorMessageServiceAccount, err)
	}

	var uri string
	err = json.Unmarshal(args[0], &uri)
	if err != nil {
		return nil, errorWithMessage(
			conn,
			ErrorMessageArguments,
			fmt.Errorf("invalid URI argument: %#+v: %w", args[0], err),
		)
	}

	path, pathError := url.Parse(uri)
	if pathError != nil {
		return nil, errorWithMessage(
			conn,
			ErrorMessageArguments,
			fmt.Errorf("invalid path argument: %#+v", uri),
		)
	}

	var name string
	err = json.Unmarshal(args[1], &name)
	if err != nil {
		return nil, errorWithMessage(
			conn, ErrorMessageArguments,
			fmt.Errorf("invalid name argument: %#+v: %w", args[1], err),
		)
	}

	var to string
	err = json.Unmarshal(args[2], &to)
	if err != nil {
		return nil, errorWithMessage(
			conn, ErrorMessageArguments,
			fmt.Errorf("invalid address argument: %#+v: %w", args[2], err),
		)
	}

	showMessage(conn, fmt.Sprintf("Deploying contract %s to account %s", name, to))

	// Send transaction via shared library
	signer, err := i.state.EmulatorServiceAccount()
	if err != nil {
		return nil, errorWithMessage(conn, fmt.Sprintf("service account error"), err)
	}

	update, err := i.isContractDeployed(flow.HexToAddress(to), name)
	if err != nil {
		return nil, errorWithMessage(conn, fmt.Sprintf("can't read contract from account %s", to), err)
	}

	code, err := i.state.ReadFile(path.Path)
	if err != nil {
		return nil, errorWithMessage(conn, fmt.Sprintf("failed to load contract code: %s", path.Path), err)
	}

	_, deployError := i.sharedServices.Accounts.AddContract(signer, name, code, update)
	if deployError != nil {
		return nil, errorWithMessage(conn, ErrorMessageDeploy, deployError)
	}

	showMessage(conn, fmt.Sprintf("Status: contract %s has been deployed to %s", name, to))
	return nil, err
}

// getServicePrivateKey returns private key for service account
func (i *FlowIntegration) getServicePrivateKey() (*crypto.PrivateKey, error) {
	serviceAccount, err := i.state.EmulatorServiceAccount()
	if err != nil {
		return nil, err
	}

	return serviceAccount.Key().PrivateKey()
}

// createAccountHelper creates a new account and returns its address.
func (i *FlowIntegration) createAccountHelper(conn protocol.Conn) (address flow.Address, err error) {
	signer, err := i.state.EmulatorServiceAccount()
	if err != nil {
		return flow.Address{}, errorWithMessage(conn, ErrorMessageServiceAccount, err)
	}

	pkey, err := signer.Key().PrivateKey()
	if err != nil {
		return flow.Address{}, errorWithMessage(conn, ErrorMessageServiceAccount, err)
	}

	keys := []crypto.PublicKey{(*pkey).PublicKey()}
	weights := []int{flow.AccountKeyWeightThreshold}

	newAccount, err := i.sharedServices.Accounts.Create(
		signer,
		keys,
		weights,
		[]crypto.SignatureAlgorithm{crypto.ECDSA_P256},
		[]crypto.HashAlgorithm{crypto.SHA3_256},
		nil,
	)
	if err != nil {
		return flow.Address{}, errorWithMessage(conn, ErrorMessageAccountCreate, err)
	}

	return newAccount.Address, nil
}

// storeAccountHelper sends transaction to store account on chain
func (i *FlowIntegration) storeAccountHelper(conn protocol.Conn, address flow.Address) (newAccount ClientAccount, err error) {

	serviceAccount, err := i.state.EmulatorServiceAccount()
	if err != nil {
		return ClientAccount{}, errorWithMessage(conn, ErrorMessageServiceAccount, err)
	}

	serviceAddress := serviceAccount.Address().String()

	// Store new account
	code := makeManagerCode(transactionAddAccount, serviceAddress)
	txArgs := []cadence.Value{
		cadence.NewAddress(address),
	}

	const gasLimit uint64 = 1000

	_, txResult, err := i.sharedServices.Transactions.Send(
		serviceAccount,
		code,
		"",
		gasLimit,
		txArgs,
		"",
	)
	if err != nil {
		return ClientAccount{}, errorWithMessage(conn, ErrorMessageAccountStore, err)
	}

	events := flowkit.EventsFromTransaction(txResult)
	name := strings.ReplaceAll(events[0].Values["name"], `"`, "")

	newAccount = ClientAccount{
		Name:    name,
		Address: address,
	}

	return
}

func (i *FlowIntegration) isContractDeployed(address flow.Address, name string) (bool, error) {
	account, err := i.sharedServices.Accounts.Get(address)

	if err != nil {
		return false, err
	}

	return account.Contracts[name] != nil, nil
}
func (i *FlowIntegration) waitForNetwork() error {
	// Ping the emulator server for 30 seconds until it is available
	timer := time.NewTimer(30 * time.Second)
RetryLoop:
	for {
		select {
		case <-timer.C:
			return errors.New("emulator server timed out")
		default:
			_, err := i.sharedServices.Status.Ping("emulator")
			if err == nil {
				break RetryLoop
			}
		}
	}
	return nil
}

// showMessage sends a "show message" notification
func showMessage(conn protocol.Conn, message string) {
	conn.ShowMessage(&protocol.ShowMessageParams{
		Type:    protocol.Info,
		Message: message,
	})
}

// showMessage sends a "show error" notification
func showError(conn protocol.Conn, errorMessage string) {
	conn.ShowMessage(&protocol.ShowMessageParams{
		Type:    protocol.Error,
		Message: errorMessage,
	})
}

func errorWithMessage(conn protocol.Conn, prefix string, err error) error {
	errorMessage := fmt.Sprintf("%s: %#+v", prefix, err)
	showError(conn, errorMessage)
	return fmt.Errorf("%s", errorMessage)
}<|MERGE_RESOLUTION|>--- conflicted
+++ resolved
@@ -120,11 +120,7 @@
 // initAccountManager initializes Account manager on service account
 //
 // No arguments are expected
-<<<<<<< HEAD
-func (i *FlowIntegration) initAccountManager(conn protocol.Conn, args ...any) (any, error) {
-=======
 func (i *FlowIntegration) initAccountManager(conn protocol.Conn, args ...json.RawMessage) (interface{}, error) {
->>>>>>> d1ec183d
 	serviceAccount, err := i.state.EmulatorServiceAccount()
 	if err != nil {
 		return nil, errorWithMessage(conn, ErrorMessageServiceAccount, err)
@@ -165,11 +161,7 @@
 // There should be exactly 2 arguments:
 //   * the DocumentURI of the file to submit
 //   * the arguments, encoded as JSON-CDC
-<<<<<<< HEAD
-func (i *FlowIntegration) sendTransaction(conn protocol.Conn, args ...any) (any, error) {
-=======
 func (i *FlowIntegration) sendTransaction(conn protocol.Conn, args ...json.RawMessage) (interface{}, error) {
->>>>>>> d1ec183d
 	err := server.CheckCommandArgumentCount(args, 3)
 	if err != nil {
 		return nil, errorWithMessage(conn, ErrorMessageArguments, err)
@@ -204,7 +196,7 @@
 		)
 	}
 
-	var signerList []interface{}
+	var signerList []any
 	err = json.Unmarshal(args[2], &argsJSON)
 	if err != nil {
 		return nil, errorWithMessage(
@@ -214,10 +206,6 @@
 		)
 	}
 
-<<<<<<< HEAD
-	signerList := args[2].([]any)
-=======
->>>>>>> d1ec183d
 	signers := make([]flow.Address, len(signerList))
 	for i, v := range signerList {
 		signers[i] = flow.HexToAddress(v.(string))
@@ -314,11 +302,7 @@
 // There should be exactly 2 arguments:
 //   * the DocumentURI of the file to submit
 //   * the arguments, encoded as JSON-CDC
-<<<<<<< HEAD
-func (i *FlowIntegration) executeScript(conn protocol.Conn, args ...any) (any, error) {
-=======
 func (i *FlowIntegration) executeScript(conn protocol.Conn, args ...json.RawMessage) (interface{}, error) {
->>>>>>> d1ec183d
 	err := server.CheckCommandArgumentCount(args, 2)
 	if err != nil {
 		return nil, errorWithMessage(conn, ErrorMessageArguments, err)
@@ -386,11 +370,7 @@
 //
 // There should be exactly 1 argument:
 // * current state of the emulator represented as byte
-<<<<<<< HEAD
-func (i *FlowIntegration) changeEmulatorState(conn protocol.Conn, args ...any) (any, error) {
-=======
 func (i *FlowIntegration) changeEmulatorState(conn protocol.Conn, args ...json.RawMessage) (interface{}, error) {
->>>>>>> d1ec183d
 	err := server.CheckCommandArgumentCount(args, 1)
 	if err != nil {
 		return nil, errorWithMessage(conn, ErrorMessageArguments, err)
@@ -416,11 +396,7 @@
 // There should be 2 arguments:
 //	 * name of the new active acount
 //   * address of the new active account
-<<<<<<< HEAD
-func (i *FlowIntegration) switchActiveAccount(conn protocol.Conn, args ...any) (any, error) {
-=======
 func (i *FlowIntegration) switchActiveAccount(conn protocol.Conn, args ...json.RawMessage) (interface{}, error) {
->>>>>>> d1ec183d
 	err := server.CheckCommandArgumentCount(args, 2)
 	if err != nil {
 		return nil, errorWithMessage(conn, ErrorMessageArguments, err)
@@ -455,11 +431,7 @@
 }
 
 // createAccount creates a new account and returns its address.
-<<<<<<< HEAD
-func (i *FlowIntegration) createAccount(conn protocol.Conn, args ...any) (any, error) {
-=======
 func (i *FlowIntegration) createAccount(conn protocol.Conn, args ...json.RawMessage) (interface{}, error) {
->>>>>>> d1ec183d
 	address, err := i.createAccountHelper(conn)
 	if err != nil {
 		return nil, errorWithMessage(conn, ErrorMessageAccountCreate, err)
@@ -477,11 +449,7 @@
 //
 // There should be exactly 1 argument:
 // * number of accounts to be created
-<<<<<<< HEAD
-func (i *FlowIntegration) createDefaultAccounts(conn protocol.Conn, args ...any) (any, error) {
-=======
 func (i *FlowIntegration) createDefaultAccounts(conn protocol.Conn, args ...json.RawMessage) (interface{}, error) {
->>>>>>> d1ec183d
 	err := server.CheckCommandArgumentCount(args, 1)
 	if err != nil {
 		return nil, errorWithMessage(conn, ErrorMessageArguments, err)
@@ -538,11 +506,7 @@
 // There should be exactly 2 arguments:
 //   * the DocumentURI of the file to submit
 //   * the name of the contract
-<<<<<<< HEAD
-func (i *FlowIntegration) deployContract(conn protocol.Conn, args ...any) (any, error) {
-=======
 func (i *FlowIntegration) deployContract(conn protocol.Conn, args ...json.RawMessage) (interface{}, error) {
->>>>>>> d1ec183d
 	err := server.CheckCommandArgumentCount(args, 3)
 	if err != nil {
 		return flow.Address{}, errorWithMessage(conn, ErrorMessageServiceAccount, err)
